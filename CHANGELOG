--------------------------------------------------------------------------------------------------------------
File for tracking changes in EinsteinPy from v0.3.0. This file should be dumped later into the main changelog.
--------------------------------------------------------------------------------------------------------------

0.6.0
-----
CONTRIBUTORS
CHANGES

0.5.0
-----
CONTRIBUTORS
- JeS24

CHANGES
- [#607]: Fixed #586 #598 #599 #600 #601, Fixed a bug in tensor_lambdify
- [#609]: Fixed #608, Fixed notebook preview errors in documentation
- [#615]: Partially fixed #613, Updated README and CONTRIBUTING
- [#617]: Fixed #616, Dropped support for Python 3.7, Added support for Python 3.10
- [#619]: General codebase maintenance
- [#620]: Fixed #540, #541, Partially addressed #614, Updated documentation

0.4.0
-----
CONTRIBUTORS
- shreyasbapat
- bibek22
- JeS24
- Qbiwan
- Aditya7799
- prakashaditya369
- aweinr4

CHANGES
- [#506]: Tests moved outside of the package. 
- [#510]: Added a utility function for Outer Product and Contraction of Tensors in the symbolic module.
- [#512]: Refactored metric, utils and geodesic modules, added metric.BaseMetric class
- [#512]: Fixed #113, Fixed cyclomatic complexity issue in metric.Schwarzschild and metric.Kerr classes
- [#512]: Fixed #141, Refactored utils and merged most utilities into metric itself
- [#512]: Fixed #410, Improved __str__ and __repr__ messages for Geodesic objects
- [#512]: Fixed #507, Fixed a mathematical inaccuracy in metric.Schwarzschild class
- [#512]: Fixed #508, Removed a stray scaling factor in metric.KerrNewman class
- [#512]: Fixed #514, Replaced Spin Parameter with Length Parameter throughout metric module
- [#512]: Fixed #515, Renamed "maxwell" to "em"
- [#521]: Refactored coordinates, geodesic and metric modules, added support for 4-Vectors
- [#521]: Fixed #517, Removed Spin Parameter from bodies
- [#521]: Fixed #524, Fixed breakage, caused due to isort changes
- [#521]: Partially fixed #523, Fixed Schwarzschild and Kerr
- [#527]: Added support for Null Geodesics in Kerr & Schwarzschild Spacetimes
- [#527]: Added new features to plotting.geodesic
- [#527]: Dropped support for Python 3.6
- [#547]: Fixed #516, Added __all__ across modules
- [#547]: Fixed #552, Renamed missing attributes in einsteinpy.plotting.geodesic.static
- [#547]: Increased test coverage for einsteinpy.ijit
- [#551]: Fixed #526, Exceptions module added, CoordinateError class implemented
- [#565]: Fixed #549, Updated einsteinpy.symbolic Jupyter Notebooks
- [#548]: Fixed #36, Added support for animated Geodesic plots
- [#548]: Fixed #40, Added support for Order 4, 6 & 8 Geodesic Integrators
- [#548]: Fixed #105, Added support for simulating Null Geodesics in Kerr & Schwarzschild geometries
- [#548]: Fixed #122, Schwarzschild & Kerr algorithms validated
- [#548]: Fixed #367, Scaling issues fixed for Frame Dragging
- [#548]: Fixed #535, Moved to a pure python geodesic solver, Julia dependency removed
- [#548]: Minor edits to documentation for geodesic and plotting.geodesic modules
- [#571]: Fixed #570, Updated Master to Main
<<<<<<< HEAD
- [#573]: Fixed bug in Riemann Tensor calculation from Christoffels
- [#575]: Added a general from_ method for symbolic tensors, added new from methods to weyl,einstein and schouten tensors

0.5.0
-----
CONTRIBUTORS
CHANGES

0.6.0
-----
CONTRIBUTORS
CHANGES
=======
- [#573]: Fixed bug in Riemann Tensor calculation from Christoffels
>>>>>>> c2057dc3
<|MERGE_RESOLUTION|>--- conflicted
+++ resolved
@@ -11,6 +11,7 @@
 -----
 CONTRIBUTORS
 - JeS24
+- aweinr4
 
 CHANGES
 - [#607]: Fixed #586 #598 #599 #600 #601, Fixed a bug in tensor_lambdify
@@ -19,6 +20,7 @@
 - [#617]: Fixed #616, Dropped support for Python 3.7, Added support for Python 3.10
 - [#619]: General codebase maintenance
 - [#620]: Fixed #540, #541, Partially addressed #614, Updated documentation
+- [#575]: Added a general from_ method for symbolic tensors, added new from methods to weyl,einstein and schouten tensors
 
 0.4.0
 -----
@@ -62,19 +64,4 @@
 - [#548]: Fixed #535, Moved to a pure python geodesic solver, Julia dependency removed
 - [#548]: Minor edits to documentation for geodesic and plotting.geodesic modules
 - [#571]: Fixed #570, Updated Master to Main
-<<<<<<< HEAD
-- [#573]: Fixed bug in Riemann Tensor calculation from Christoffels
-- [#575]: Added a general from_ method for symbolic tensors, added new from methods to weyl,einstein and schouten tensors
-
-0.5.0
------
-CONTRIBUTORS
-CHANGES
-
-0.6.0
------
-CONTRIBUTORS
-CHANGES
-=======
-- [#573]: Fixed bug in Riemann Tensor calculation from Christoffels
->>>>>>> c2057dc3
+- [#573]: Fixed bug in Riemann Tensor calculation from Christoffels