Utils
=====

This module stores the common utilities of the project, such as a ``DualNumber``
class, that defines dual numbers, used for Forward Mode Auto Differentiation.

.. toctree::
    :maxdepth: 2

<<<<<<< HEAD
    dual
    scalar_factor
=======
    scalar_factor
    exceptions
>>>>>>> 86d0b7d8
<|MERGE_RESOLUTION|>--- conflicted
+++ resolved
@@ -7,10 +7,6 @@
 .. toctree::
     :maxdepth: 2
 
-<<<<<<< HEAD
     dual
     scalar_factor
-=======
-    scalar_factor
-    exceptions
->>>>>>> 86d0b7d8
+    exceptions