--- conflicted
+++ resolved
@@ -6,18 +6,6 @@
     CartesianConversion,
     SphericalConversion,
 )
-
-# Currently, we have these coords:
-# Base -> Cartesian & Polar (Spherical Polar)
-# Modifications -> BL (of Spherical Polar) for Kerr BH
-
-# Proposed new structure:
-# Base classes: Cartesian <-> Spherical Polar
-# For Schwarzschild BH -> Schwarzschild Coords
-# Just needs a wrapper around Sph Pol
-# For Kerr BH -> BL (Modified Spherical Polar) & KS (Modified Cartesian)
-# For Kerr-Newman BH -> BL & KS
-
 
 class CartesianDifferential(CartesianConversion):
     """
@@ -148,32 +136,13 @@
             a * u.m,
         )
 
-<<<<<<< HEAD
-=======
-    def ks_differential(self):  # - ????
-        """
-        Function to convert velocity to Kerr-Schild coordinates
-
-        Returns
-        -------
-        ~einsteinpy.coordinates.velocity.KerrSchildDifferential
-            Cartesian representation of the velocity in Kerr-Schild Coordinates.
-
-        """
-        x, y, z, v_x, v_y, v_z = self.convert_ks()
-        return KerrSchildDifferential(
-            x * u.m, y * u.m, z * u.m, v_x * u.m / u.s, v_y * u.m / u.s, v_z * u.m / u.s
-        )
-
->>>>>>> 02752b89
-
 class SphericalDifferential(SphericalConversion):
     """
     Class for calculating and transforming the velocity in Spherical coordinates.
     """
 
     @u.quantity_input(
-        r=u.km, theta=u.rad, phi=u.rad, v_r=u.km / u.s, v_t=1u.rad / u.s, v_p=u.rad / u.s
+        r=u.km, theta=u.rad, phi=u.rad, v_r=u.km / u.s, v_t=u.rad / u.s, v_p=u.rad / u.s
     )
     def __init__(self, r, theta, phi, v_r, v_t, v_p):
         """
@@ -296,25 +265,6 @@
             v_p * u.rad / u.s,
             a * u.m,
         )
-<<<<<<< HEAD
-=======
-
-    def ks_differential(self):  # - ????
-        """
-        Function to convert velocity to Kerr-Schild coordinates
-
-        Returns
-        -------
-        ~einsteinpy.coordinates.velocity.KerrSchildDifferential
-            Cartesian representation of the velocity in Kerr-Schild Coordinates.
-
-        """
-        x, y, z, v_x, v_y, v_z = self.convert_ks()
-        return KerrSchildDifferential(
-            x * u.m, y * u.m, z * u.m, v_x * u.m / u.s, v_y * u.m / u.s, v_z * u.m / u.s
-        )
->>>>>>> 02752b89
-
 
 class BoyerLindquistDifferential(BoyerLindquistConversion):
     """
@@ -449,101 +399,4 @@
             v_r * u.m / u.s,
             v_t * u.rad / u.s,
             v_p * u.rad / u.s,
-<<<<<<< HEAD
-        )
-=======
-        )
-
-    def ks_differential(self):  # - ????
-        """
-        Function to convert velocity to Kerr-Schild coordinates
-
-        Returns
-        -------
-        ~einsteinpy.coordinates.velocity.KerrSchildDifferential
-            Cartesian representation of the velocity in Kerr-Schild Coordinates.
-
-        """
-        x, y, z, v_x, v_y, v_z = self.convert_ks()
-        return KerrSchildDifferential(
-            x * u.m, y * u.m, z * u.m, v_x * u.m / u.s, v_y * u.m / u.s, v_z * u.m / u.s
-        )
-
-
-# DRAFT CHANGES/ADDITIONS -- STARTS HERE - ????
-class KerrSchildDifferential(KerrSchildConversion, CartesianDifferential):
-    """
-    Class for calculating and transforming the velocity in Kerr Schild coordinates.
-    Also inherits CartesianDifferential to 
-    reduce redundant code-rewrite - ????
-    """
-
-    # Overrides CartesianConversion.__init__()
-    @u.quantity_input(
-        x=u.km, y=u.km, z=u.km, v_x=u.km / u.s, v_y=u.km / u.s, v_z=u.km / u.s
-    )
-    def __init__(self, x, y, z, v_x, v_y, v_z):
-        """
-        Constructor.
-
-        Parameters
-        ----------
-        x : ~astropy.units.quantity.Quantity
-        y : ~astropy.units.quantity.Quantity
-        z : ~astropy.units.quantity.Quantity
-        v_x : ~astropy.units.quantity.Quantity
-        v_y : ~astropy.units.quantity.Quantity
-        v_z : ~astropy.units.quantity.Quantity
-
-        """
-        self.x = x
-        self.y = y
-        self.z = z
-        self.v_x = v_x
-        self.v_y = v_y
-        self.v_z = v_z
-        super().__init__(
-            x.si.value, y.si.value, z.si.value, v_x.si.value, v_y.si.value, v_z.si.value
-        )
-        self.system = "Cartesian Kerr-Schild"
-
-    # Overrides CartesianConversion.__repr__()
-    def __repr__(self):
-        return (
-            "Cartesian Kerr-Schild x: {}, y: {}, z: {}\n"
-            "vx: {}, vy: {}, vz: {}".format(
-                self.x, self.y, self.z, self.v_x, self.v_y, self.v_z
-            )
-        )
-
-    # Functions gained from CartesianDifferential: - ????
-    # str
-    # si_values, velocities
-    # spherical_differential
-    # bl_differential
-
-    def cartesian_differential(self):
-        """
-        Function to convert velocity to cartesian coordinates
-
-        Returns
-        -------
-        ~einsteinpy.coordinates.velocity.CartesianDifferential
-            Cartesian representation of the velocity in Boyer-Lindquist Coordinates.
-
-        """
-        x, y, z, v_x, v_y, v_z = self.convert_cartesian()
-        return CartesianDifferential(
-            x * u.m, y * u.m, z * u.m, v_x * u.m / u.s, v_y * u.m / u.s, v_z * u.m / u.s
-        )
-
-    # Overrides CartesianDifferential.ks_differential()
-    @property
-    def ks_differential(self):
-        raise AttributeError(
-            "'KerrSchildDifferential' Object has no attribute 'ks_differential'"
-        )
-
-
-# DRAFT CHANGES/ADDITIONS -- ENDS HERE - ????
->>>>>>> 02752b89
+        )