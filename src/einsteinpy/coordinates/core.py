--- conflicted
+++ resolved
@@ -133,19 +133,6 @@
         """
         r, theta, phi, a = self.convert_bl(a.si.value)
         return BoyerLindquist(r * u.m, theta * u.rad, phi * u.rad, a * u.m)
-
-    def to_ks(self):  # - ????
-        """
-        Method for conversion to Kerr-Schild coordinates.
-
-        Returns
-        -------
-        ~einsteinpy.coordinates.core.KerrSchild
-            Cartesian representation of the KS Coordinates.
-
-        """
-        x, y, z = self.convert_ks()
-        return KerrSchild(x * u.m, y * u.m, z * u.m)
 
 
 class Spherical(SphericalConversion):
@@ -247,30 +234,6 @@
         r, theta, phi, a = self.convert_bl(a.si.value)
         return BoyerLindquist(r * u.m, theta * u.rad, phi * u.rad, a * u.m)
 
-    def to_ks(self):  # - ????
-        """
-        Method for conversion to Kerr-Schild coordinates.
-
-        Returns
-        -------
-        ~einsteinpy.coordinates.core.KerrSchild
-            Cartesian representation of the KS Coordinates.
-
-        """
-        x, y, z = self.convert_ks()
-        return KerrSchild(x * u.m, y * u.m, z * u.m)
-
-<<<<<<< HEAD
-=======
-
-<<<<<<< HEAD
-<<<<<<< HEAD
->>>>>>> a47c2f5... Draft PR - coordinates
-
-=======
->>>>>>> b48fdc4... Refactor - Code reformatted
-=======
->>>>>>> 02752b89
 class BoyerLindquist(BoyerLindquistConversion):
     """
     Class for Spherical Coordinates and related transformations.
@@ -366,96 +329,4 @@
 
         """
         r, theta, phi = self.convert_spherical()
-        return Spherical(r * u.m, theta * u.rad, phi * u.rad)
-
-    def to_ks(self):  # - ????
-<<<<<<< HEAD
-<<<<<<< HEAD
-=======
-=======
->>>>>>> 02752b89
-        """
-        Method for conversion to Kerr-Schild coordinates.
->>>>>>> b48fdc4... Refactor - Code reformatted
-
-        """
-        -------
-        ~einsteinpy.coordinates.core.KerrSchild
-            Cartesian representation of the KS Coordinates.
-
-        """
-        x, y, z = self.convert_ks()
-        return KerrSchild(x * u.m, y * u.m, z * u.m)
-
-<<<<<<< HEAD
-=======
-
-<<<<<<< HEAD
->>>>>>> b48fdc4... Refactor - Code reformatted
-=======
->>>>>>> 02752b89
-# DRAFT CHANGES/ADDITIONS -- STARTS HERE - ????
-class KerrSchild(KerrSchildConversion, CartesianConversion):
-    """
-    Class for Cartesian form of KerrSchild Coordinates 
-    and related transformations.
-    Also inherits CartesianConversion to 
-    reduce redundant code-rewrite - ????
-    """
-
-    # Overrides CartesianConversion.__init__()
-    @u.quantity_input(x=u.km, y=u.km, z=u.km)
-        """
-        Parameters
-        ----------
-        x : ~astropy.units.quantity.Quantity
-        y : ~astropy.units.quantity.Quantity
-        z : ~astropy.units.quantity.Qauntity
-
-        """
-        self.x = x
-        self.y = y
-        self.z = z
-        super().__init__(x.si.value, y.si.value, z.si.value)
-        self.system = "Cartesian Kerr-Schild"
-        self._dimension = {"x": self.x, "y": self.y, "z": self.z, "system": self.system}
-        self._dimension_order = ("x", "y", "z")
-
-    # Overrides CartesianConversion.__repr__()
-    def __repr__(self):
-        return "Cartesian Kerr-Schild x: {}, y: {}, z: {}".format(
-            self.x, self.y, self.z
-        )
-
-    # Functions gained from CartesianConversion: - ????
-    # str, getitem
-    # si_values, norm, dot
-    # to_spherical, to_bl
-
-    def to_cartesian(self):
-        """
-        Method for conversion to cartesian coordinates.
-
-        Returns
-        -------
-        ~einsteinpy.coordinates.core.Cartesian
-            Cartesian representation of the Spherical Coordinates.
-
-        """
-        x, y, z = self.convert_cartesian()
-        return Cartesian(x * u.m, y * u.m, z * u.m)
-
-    # Overrides CartesianConversion.to_ks()
-    @property
-    def to_ks(self):
-        raise AttributeError("'KerrSchild' Object has no attribute 'to_ks'")
-
-<<<<<<< HEAD
-<<<<<<< HEAD
-=======
-
->>>>>>> b48fdc4... Refactor - Code reformatted
-=======
-
->>>>>>> 02752b89
-# DRAFT CHANGES/ADDITIONS -- ENDS HERE - ????+        return Spherical(r * u.m, theta * u.rad, phi * u.rad)