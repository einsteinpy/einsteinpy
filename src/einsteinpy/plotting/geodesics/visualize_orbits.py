<<<<<<< HEAD
from astroquery.jplhorizons import Horizons

from einsteinpy.metric import Schwarzschild
from einsteinpy.utils import schwarzschild_radius


class VisualizeOrbits:
    """
    Class for Visualizing Orbits using JPLHorizons.
    """

    def __init__(self, Id, location, epochs):
        self.Id = Id
        self.location = location
        self.epochs = epochs

    def create_object(self):
        obj = Horizons(id=self.Id, location=self.location, epochs=self.epochs, id_type='id')
        return obj

    def velocity(self):
        # Calculate velocity of the object with respect to sun and the observer.
        # UNITS: Km/s and Km/s
        print(self.create_object().ephemerides(quantities=22))

    def S_distance(self):
        # Calculates "Sub solar" point positional angle and 
        # the angular distance from the sub-observer point (center of disk).
        # UNITS: Degrees and Arcseconds
        print(self.create_object().ephemerides(quantities=16))

    def N_distance(self):
        # Calculates North Pole positional angle and the 
        # angular distance from the sub-observer point (center of disk).
        # UNITS: Degrees and Arcseconds
        print(self.create_object().ephemerides(quantities=17))

    def az_el(self):
        # The apparent azimuthal and elevation angle of the target. 
        # Elevation is taken perpendicular to the local zentih direction.
        # UNITS: Degrees
        print(self.create_object().ephemerides(quantities=4))

    def R_ascdecl(self):
        # Apparent right ascension and declination of the 
        # target with respect to the specified observing center/site.
        # UNITS: HMS/DMS or Degrees
        print(self.create_object().ephemerides(quantities=2))

    def angsep(self):
        # The angle between the center of a non-lunar target body and the 
        # center of the primary body it revolves around, as seen by the observer.
        # UNITS: Arcseconds
        print(self.create_object().ephemerides(quantities=12))

    def target_angdia(self):
        # The angle subtended by the disk of the target seen by the observer, if it was fully illuminated.
        # UNITS: Arcseconds
        print(self.create_object().ephemerides(quantities=13))
=======
from astroquery.jplhorizons import Horizons

from einsteinpy.metric import Schwarzschild
from einsteinpy.utils import schwarzschild_radius


class VisualizeOrbits:
    """
    Class for Visualizing Orbits using JPLHorizons.
    """

    def __init__(self, Id, location, epochs):
        self.Id = Id
        self.location = location
        self.epochs = epochs

    def create_object(self):
        obj = Horizons(id = self.Id, location = self.location, epochs = self.epochs, id_type='id')
        return obj

    def velocity(self):
        #Calculate velocity of the object with respect to sun and the observer.
        #UNITS: Km/s and Km/s
        print(self.create_object().ephemerides(quantities=22))

    def S_distance(self):
        #Calculates "Sub solar" point positional angle and the angular distance from the sub-observer point (center of disk).
        #UNITS: Degrees and Arcseconds
        print(self.create_object().ephemerides(quantities=16))

    def N_distance(self):
        #Calculates North Pole positional angle and the angular distance from the sub-observer point (center of disk).
        #UNITS: Degrees and Arcseconds
        print(self.create_object().ephemerides(quantities=17))

    def az_el(self):
        #The apparent azimuthal and elevation angle of the target. Elevation is taken perpendicular to the local zentih direction.
        #UNITS: Degrees
        print(self.create_object().ephemerides(quantities=4))

    def R_ascdecl(self):
        #Apparent right ascension and declination of the target with respect to the specified observing center/site.
        #UNITS: HMS/DMS or Degrees 
        print(self.create_object().ephemerides(quantities=2))

    def angsep(self):
        #The angle between the center of a non-lunar target body and the center of the primary body it revolves around, as seen by the observer.
        #UNITS: Arcseconds
        print(self.create_object().ephemerides(quantities=12))

    def target_angdia(self):
        #The angle subtended by the disk of the target seen by the observer, if it was fully illuminated.
        #UNITS: Arcseconds
        print(self.create_object().ephemerides(quantities=13))
>>>>>>> 435643ce
<|MERGE_RESOLUTION|>--- conflicted
+++ resolved
@@ -1,4 +1,3 @@
-<<<<<<< HEAD
 from astroquery.jplhorizons import Horizons
 
 from einsteinpy.metric import Schwarzschild
@@ -25,31 +24,31 @@
         print(self.create_object().ephemerides(quantities=22))
 
     def S_distance(self):
-        # Calculates "Sub solar" point positional angle and 
+        # Calculates "Sub solar" point positional angle and
         # the angular distance from the sub-observer point (center of disk).
         # UNITS: Degrees and Arcseconds
         print(self.create_object().ephemerides(quantities=16))
 
     def N_distance(self):
-        # Calculates North Pole positional angle and the 
+        # Calculates North Pole positional angle and the
         # angular distance from the sub-observer point (center of disk).
         # UNITS: Degrees and Arcseconds
         print(self.create_object().ephemerides(quantities=17))
 
     def az_el(self):
-        # The apparent azimuthal and elevation angle of the target. 
+        # The apparent azimuthal and elevation angle of the target.
         # Elevation is taken perpendicular to the local zentih direction.
         # UNITS: Degrees
         print(self.create_object().ephemerides(quantities=4))
 
     def R_ascdecl(self):
-        # Apparent right ascension and declination of the 
+        # Apparent right ascension and declination of the
         # target with respect to the specified observing center/site.
         # UNITS: HMS/DMS or Degrees
         print(self.create_object().ephemerides(quantities=2))
 
     def angsep(self):
-        # The angle between the center of a non-lunar target body and the 
+        # The angle between the center of a non-lunar target body and the
         # center of the primary body it revolves around, as seen by the observer.
         # UNITS: Arcseconds
         print(self.create_object().ephemerides(quantities=12))
@@ -57,60 +56,4 @@
     def target_angdia(self):
         # The angle subtended by the disk of the target seen by the observer, if it was fully illuminated.
         # UNITS: Arcseconds
-        print(self.create_object().ephemerides(quantities=13))
-=======
-from astroquery.jplhorizons import Horizons
-
-from einsteinpy.metric import Schwarzschild
-from einsteinpy.utils import schwarzschild_radius
-
-
-class VisualizeOrbits:
-    """
-    Class for Visualizing Orbits using JPLHorizons.
-    """
-
-    def __init__(self, Id, location, epochs):
-        self.Id = Id
-        self.location = location
-        self.epochs = epochs
-
-    def create_object(self):
-        obj = Horizons(id = self.Id, location = self.location, epochs = self.epochs, id_type='id')
-        return obj
-
-    def velocity(self):
-        #Calculate velocity of the object with respect to sun and the observer.
-        #UNITS: Km/s and Km/s
-        print(self.create_object().ephemerides(quantities=22))
-
-    def S_distance(self):
-        #Calculates "Sub solar" point positional angle and the angular distance from the sub-observer point (center of disk).
-        #UNITS: Degrees and Arcseconds
-        print(self.create_object().ephemerides(quantities=16))
-
-    def N_distance(self):
-        #Calculates North Pole positional angle and the angular distance from the sub-observer point (center of disk).
-        #UNITS: Degrees and Arcseconds
-        print(self.create_object().ephemerides(quantities=17))
-
-    def az_el(self):
-        #The apparent azimuthal and elevation angle of the target. Elevation is taken perpendicular to the local zentih direction.
-        #UNITS: Degrees
-        print(self.create_object().ephemerides(quantities=4))
-
-    def R_ascdecl(self):
-        #Apparent right ascension and declination of the target with respect to the specified observing center/site.
-        #UNITS: HMS/DMS or Degrees 
-        print(self.create_object().ephemerides(quantities=2))
-
-    def angsep(self):
-        #The angle between the center of a non-lunar target body and the center of the primary body it revolves around, as seen by the observer.
-        #UNITS: Arcseconds
-        print(self.create_object().ephemerides(quantities=12))
-
-    def target_angdia(self):
-        #The angle subtended by the disk of the target seen by the observer, if it was fully illuminated.
-        #UNITS: Arcseconds
-        print(self.create_object().ephemerides(quantities=13))
->>>>>>> 435643ce
+        print(self.create_object().ephemerides(quantities=13))