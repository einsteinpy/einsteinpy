from sympy import cos, diag, pi, sin, symbols

from einsteinpy.symbolic import constants
from einsteinpy.symbolic.metric import MetricTensor


def Schwarzschild(c=constants.c, sch=symbols("r_s")):
    """
    Schwarzschild exterior metric in curvature coordinates
    Schwarzschild, Sitz. Preuss. Akad. Wiss., p189, (1916)
    Stephani (13.19) p157

    Parameters
    ----------
    c : ~sympy.core.basic.Basic or int or float
        Any value to assign to speed of light. Defaults to ``c``.
    sch : ~sympy.core.basic.Basic or int or float
        Any value to assign to Schwarzschild Radius of the central object.
        Defaults to ``r_s``.

    """
    coords = symbols("t r theta phi")
    t, r, theta, phi = coords
    val1, c2 = 1 - sch / r, c ** 2
    metric = diag(
        val1, -1 / (val1 * c2), -1 * (r ** 2) / c2, -1 * ((r * sin(theta)) ** 2) / c2
    ).tolist()
    return MetricTensor(metric, coords, "ll", name="SchwarzschildMetric")


def Kerr(c=constants.c, sch=symbols("r_s"), a=symbols("a")):
    """
    Kerr Metric in Boyer Lindquist coordinates.

    Parameters
    ----------
    c : ~sympy.core.basic.Basic or int or float
        Any value to assign to speed of light. Defaults to ``c``.
    sch : ~sympy.core.basic.Basic or int or float
        Any value to assign to Schwarzschild Radius of the central object.
        Defaults to ``r_s``.
    a : ~sympy.core.basic.Basic or int or float
        Spin factor of the heavy body. Usually, given by ``J/(Mc)``,
        where ``J`` is the angular momentum.
        Defaults to ``a``.

    """
    coords = symbols("t r theta phi")
    t, r, theta, phi = coords
    Sigma = r ** 2 + (a ** 2 * cos(theta) ** 2)
    Delta = r ** 2 - sch * r + a ** 2
    c2 = c ** 2

    metric = diag(
        1 - (sch * r / Sigma),
        -Sigma / (Delta * c2),
        -Sigma / c2,
        -(
            (r ** 2 + a ** 2 + (sch * r * (a ** 2) * (sin(theta) ** 2) / Sigma))
            * (sin(theta) ** 2)
        )
        / c2,
    ).tolist()
    metric[0][3] = metric[3][0] = sch * r * a * (sin(theta) ** 2) / (Sigma * c)
    return MetricTensor(metric, coords, "ll", name="KerrMetric")


def KerrNewman(
    c=constants.c,
    G=constants.G,
    eps_0=constants.eps_0,
    sch=symbols("r_s"),
    a=symbols("a"),
    Q=symbols("Q"),
):
    """
    Kerr-Newman Metric in Boyer Lindquist coordinates.

    Parameters
    ----------
    c : ~sympy.core.basic.Basic or int or float
        Any value to assign to speed of light. Defaults to ``c``.
    G : ~sympy.core.basic.Basic or int or float
        Any value to assign to the Newton's (or gravitational) constant. Defaults to ``G``.
    eps_0 : ~sympy.core.basic.Basic or int or float
        Any value to assign to the electric constant or permittivity of free space. Defaults to ``eps_0``.
    sch : ~sympy.core.basic.Basic or int or float
        Any value to assign to Schwarzschild Radius of the central object.
        Defaults to ``r_s``.
    a : ~sympy.core.basic.Basic or int or float
        Spin factor of the heavy body. Usually, given by ``J/(Mc)``,
        where ``J`` is the angular momentum.
        Defaults to ``a``.
    Q:  ~sympy.core.basic.Basic or int or float
        Any value to assign to eletric charge of the central object.
        Defaults to ``Q``.

    """
    coords = symbols("t r theta phi")
    t, r, theta, phi = coords
    Sigma = r ** 2 + (a ** 2 * cos(theta) ** 2)
    rQsq = ((Q ** 2) * G) / (4 * pi * eps_0 * (c ** 4))
    Delta = r ** 2 - sch * r + a ** 2 + rQsq
    c2 = c ** 2

    metric = diag(
        1 - (sch * r / Sigma),
        -Sigma / (Delta * c2),
        -Sigma / c2,
        -(
            (r ** 2 + a ** 2 + (sch * r * (a ** 2) * (sin(theta) ** 2) / Sigma))
            * (sin(theta) ** 2)
        )
        / c2,
    ).tolist()
    metric[0][3] = metric[3][0] = sch * r * a * (sin(theta) ** 2) / (Sigma * c)
<<<<<<< HEAD
    return MetricTensor(metric, coords, "ll")


def Reissner_Nordstorm(
    c=constants.c,
    G=constants.G,
    eps_0=constants.eps_0,
    sch=symbols("r_s"),
    a=symbols("a"),
    Q=symbols("Q"),
):
    """"
    The Reissner–Nordström metric in spherical coordinates

    A static solution to the Einstein–Maxwell field equations,
    which corresponds to the gravitational field of a charged,
    non-rotating, spherically symmetric body of mass M.

    Parameters
    ----------
    c : ~sympy.core.basic.Basic or int or float
        Any value to assign to speed of light. Defaults to ``c``.
    G : ~sympy.core.basic.Basic or int or float
        Any value to assign to the Newton's (or gravitational) constant. Defaults to ``G``.
    eps_0 : ~sympy.core.basic.Basic or int or float
        Any value to assign to the electric constant or permittivity of free space. Defaults to ``eps_0``.
    sch : ~sympy.core.basic.Basic or int or float
        Any value to assign to Schwarzschild Radius of the central object.
        Defaults to ``r_s``.
    a : ~sympy.core.basic.Basic or int or float
        Spin factor of the heavy body. Usually, given by ``J/(Mc)``,
        where ``J`` is the angular momentum.
        Defaults to ``a``.
    Q:  ~sympy.core.basic.Basic or int or float
        Any value to assign to eletric charge of the central object.
        Defaults to ``Q``.

    """
    coords = symbols("t r theta phi")
    t, r, theta, phi = coords
    rQsq = ((Q ** 2) * G) / (4 * pi * eps_0 * (c ** 4))
    Arn = 1 - sch / r + rQsq / r ** 2

    metric = diag(
        (Arn * (c ** 2)), -(1 / Arn), -(r ** 2), -(r ** 2) * sin(theta) ** 2,
    ).tolist()
    return MetricTensor(metric, coords, "ll")
=======
    return MetricTensor(metric, coords, "ll", name="KerrNewmanMetric")
>>>>>>> 2f8b5b38
<|MERGE_RESOLUTION|>--- conflicted
+++ resolved
@@ -114,7 +114,6 @@
         / c2,
     ).tolist()
     metric[0][3] = metric[3][0] = sch * r * a * (sin(theta) ** 2) / (Sigma * c)
-<<<<<<< HEAD
     return MetricTensor(metric, coords, "ll")
 
 
@@ -161,7 +160,4 @@
     metric = diag(
         (Arn * (c ** 2)), -(1 / Arn), -(r ** 2), -(r ** 2) * sin(theta) ** 2,
     ).tolist()
-    return MetricTensor(metric, coords, "ll")
-=======
-    return MetricTensor(metric, coords, "ll", name="KerrNewmanMetric")
->>>>>>> 2f8b5b38
+    return MetricTensor(metric, coords, "ll")