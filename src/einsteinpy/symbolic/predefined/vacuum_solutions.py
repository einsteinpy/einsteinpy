--- conflicted
+++ resolved
@@ -109,13 +109,7 @@
         * sin(theta) ** 2
         / (Sigma * c2),
     ).tolist()
-<<<<<<< HEAD
-    metric[0][3] = metric[3][0] = (
-        (sch * r - rQsq) * 2 * a * (sin(theta) ** 2) / (Sigma * c)
-    )
-=======
     metric[0][3] = metric[3][0] = (sch * r - rQsq) * a * (sin(theta) ** 2) / (Sigma * c)
->>>>>>> 9a1798e4
     return MetricTensor(metric, coords, "ll", name="KerrNewmanMetric")
 
 
