"""
In differential geometry, a geodesic is a curve representing in some sense the
shortest path between two points in a surface.
"""
import astropy.units as u

from einsteinpy.metric import Schwarzschild


class Geodesic:
    """
    Class for defining geodesics of different geometries.
    """

    def __init__(
        self, body, end_lambda, step_size=1e-3, time=0 * u.s, metric=Schwarzschild
    ):
        """

        Parameters
        ----------
        body : ~einsteinpy.bodies.Body
            Test particle for which geodesics is to be calculated.
        end_lambda : float
            Lambda(proper time in seconds) where iterations will stop
        step_size : float, optional
            Size of each increment in proper time.
            Defaults to ``1e-3``.
        time : ~astropy.units.s, optional
            Time of start, Defaults to 0 seconds.
<<<<<<< HEAD
        metric : ~einsteinpy.metric.schwarzschild.Schwarzschild or ~einsteinpy.metric.kerr.Kerr or
            ~einsteinpy.metric.kerrnewman.KerrNewman, optional
            Class of the spacetime metric in which geodesics are to be calculated.
            Defaults to ``Schwarzschild``.
 
=======
        metric : ~einsteinpy.metric.schwarzschild.Schwarzschild or ~einsteinpy.metric.kerr.Kerr or ~einsteinpy.metric.kerrnewman.KerrNewman, optional
            Class of the spacetime metric in which geodesics are to be calculated.
            Defaults to ``Schwarzschild``.
>>>>>>> c92092ce
        """
        self.body = body
        self.attractor = body.parent
        self.metric = metric.from_coords(
            coords=self.body.coordinates,
            M=self.attractor.mass,
            q=self.body.q,
            Q=self.attractor.q,
            time=time,
            a=self.attractor.a,
        )
        self._trajectory = self.metric.calculate_trajectory(
            end_lambda=end_lambda,
            OdeMethodKwargs={"stepsize": step_size},
            return_cartesian=True,
        )[1]

    def __repr__(self):
        return "'(Geodesic object body (name: ({0}) , metric:({1}) , parent name:({2}) , parent mass:({3}) )'".format(
            self.body.name,
            self.metric.name,
            self.body.parent.name,
            self.body.parent.mass,
        )

    def __str__(self):
        return "(Geodesic object body ( name: ({0}) , metric:({1}) , parent name:({2}) , parent mass:({3}) )".format(
            self.body.name,
            self.metric.name,
            self.body.parent.name,
            self.body.parent.mass,
        )

    @property
    def trajectory(self):
        return self._trajectory<|MERGE_RESOLUTION|>--- conflicted
+++ resolved
@@ -28,17 +28,9 @@
             Defaults to ``1e-3``.
         time : ~astropy.units.s, optional
             Time of start, Defaults to 0 seconds.
-<<<<<<< HEAD
-        metric : ~einsteinpy.metric.schwarzschild.Schwarzschild or ~einsteinpy.metric.kerr.Kerr or
-            ~einsteinpy.metric.kerrnewman.KerrNewman, optional
-            Class of the spacetime metric in which geodesics are to be calculated.
-            Defaults to ``Schwarzschild``.
- 
-=======
         metric : ~einsteinpy.metric.schwarzschild.Schwarzschild or ~einsteinpy.metric.kerr.Kerr or ~einsteinpy.metric.kerrnewman.KerrNewman, optional
             Class of the spacetime metric in which geodesics are to be calculated.
             Defaults to ``Schwarzschild``.
->>>>>>> c92092ce
         """
         self.body = body
         self.attractor = body.parent
